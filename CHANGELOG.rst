--- conflicted
+++ resolved
@@ -20,9 +20,5 @@
 * Bug fixes
 
 x.1.4 (2014-08-22)
-<<<<<<< HEAD
------------
-=======
 ------------------
->>>>>>> cfe61612
 * Adding utm_transform_node to install targets
